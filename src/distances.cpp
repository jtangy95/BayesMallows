--- conflicted
+++ resolved
@@ -119,7 +119,7 @@
 }
 
 
-<<<<<<< HEAD
+
 // [[Rcpp::export]]
 double rank_dist_sum(const arma::mat& rankings, const arma::vec& rho,
                      const std::string& metric, const arma::vec& obs_freq){
@@ -133,40 +133,6 @@
                         const arma::vec& rho,
                         const std::string& metric,
                         const arma::vec& obs_freq){
-=======
-// Compute the distance between all rows in rankings and rho, and return the sum
-//
-// @param rankings A matrix of size \eqn{n_items}\eqn{\times}{x}\eqn{N} of rankings in each column.
-// @param rho A vector of ranks corresponding to the consensus permutation.
-// @param metric A string. Available options are \code{"footrule"},
-// \code{"kendall"}, \code{"cayley"}, \code{"hamming"}, \code{"spearman"}, and \code{"ulam"}.
-// @return A scalar.
-//
-// @references \insertAllCited{}
-//
-// @keywords internal
-double rank_dist_sum(const arma::mat& rankings, const arma::vec& rho, const std::string& metric){
-  return arma::sum(rank_dist_vec(rankings, rho, metric));
-}
-
-
-//' Compute the distance between a set of rankings and a given sequence
-//'
-//' @description Compute the distance between a given ranking and a set of rankings collected into the columns of a matrix.
-//' @param rankings A matrix of size \eqn{n_items }\eqn{\times}{x}\eqn{ N} of rankings in each column.
-//' @param rho A ranking sequence.
-//' @param metric A string. Available options are \code{"footrule"},
-//' \code{"kendall"}, \code{"cayley"}, \code{"hamming"}, \code{"spearman"}, and \code{"ulam"}.
-//' @return A vector of distances.
-//'
-//'
-//' @references \insertAllCited{}
-//' @keywords internal
-//'
-// [[Rcpp::export]]
-arma::vec rank_dist_vec(const arma::mat& rankings, const arma::vec& rho,
-                                 const std::string& metric){
->>>>>>> 1afaf19d
 
   int n = rankings.n_cols;
   arma::vec result = arma::zeros(n);
