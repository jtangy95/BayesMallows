--- conflicted
+++ resolved
@@ -406,14 +406,10 @@
 #' @description posterior confidence intervals for rho
 #' @inheritParams plot_rho_trace
 #' @param burnin burn-in
-<<<<<<< HEAD
 #' @param verbose if \code{TRUE}, prints the final output even if the function is assigned to an object. Defaults to \code{FALSE}.
+#' @author Anja Stein
+#'
 compute_posterior_intervals_rho <- function(output, nmc, burnin, verbose=FALSE) {
-=======
-#' @author Anja Stein
-#'
-compute_posterior_intervals_rho <- function(output, nmc, burnin) {
->>>>>>> 1dd7e9fb
   smc_plot <- smc_processing(output = output)
   smc_plot$n_clusters <- 1
   smc_plot$cluster <- "Cluster 1"
@@ -431,13 +427,9 @@
 #' @inheritParams compute_posterior_intervals_rho
 #' @param C C
 #' @param type type
-<<<<<<< HEAD
+#' @author Anja Stein
+#'
 compute_rho_consensus <- function(output, nmc, burnin, C, type, verbose=FALSE) {
-=======
-#' @author Anja Stein
-#'
-compute_rho_consensus <- function(output, nmc, burnin, C, type) {
->>>>>>> 1dd7e9fb
   n_items <- dim(output)[2]
   smc_plot <- smc_processing(output = output)
 
@@ -467,13 +459,9 @@
 #' @title Plot Alpha Posterior
 #' @description posterior for alpha
 #' @inheritParams compute_posterior_intervals_rho
-<<<<<<< HEAD
+#' @author Anja Stein
+#'
 plot_alpha_posterior <- function(output, nmc, burnin, verbose=FALSE) {
-=======
-#' @author Anja Stein
-#'
-plot_alpha_posterior <- function(output, nmc, burnin) {
->>>>>>> 1dd7e9fb
   alpha_samples_table <- data.frame(iteration = 1:nmc, value = output)
   # final_alpha_chain = alpha_mcmc_samples_all[(burnin+1):nmc,]
   # df_alpha_posterior = gather(final_alpha_chain, value = "value", -iteration)
@@ -493,13 +481,9 @@
 #' @title Compute Posterior Intervals Alpha
 #' @description posterior confidence intervals
 #' @inheritParams compute_posterior_intervals_rho
-<<<<<<< HEAD
+#' @author Anja Stein
+#'
 compute_posterior_intervals_alpha <- function(output, nmc, burnin, verbose=FALSE) {
-=======
-#' @author Anja Stein
-#'
-compute_posterior_intervals_alpha <- function(output, nmc, burnin) {
->>>>>>> 1dd7e9fb
   alpha_samples_table <- data.frame(iteration = 1:nmc, value = output)
   alpha_samples_table$n_clusters <- 1
   alpha_samples_table$cluster <- "Cluster 1"
